--- conflicted
+++ resolved
@@ -622,7 +622,7 @@
 //workchain#a5 enabled_since:uint32 min_split:(## 8) max_split:(## 8)
 //  { min_split <= max_split } { max_split <= 60 }
 
-workchain#a6 enabled_since:uint32 actual_min_split:(## 8) 
+workchain#a6 enabled_since:uint32 actual_min_split:(## 8)
   min_split:(## 8) max_split:(## 8) { actual_min_split <= min_split }
   basic:(## 1) active:Bool accept_msgs:Bool flags:(## 13) { flags = 0 }
   zerostate_root_hash:bits256 zerostate_file_hash:bits256
@@ -751,18 +751,16 @@
    = MisbehaviourPunishmentConfig;
 _ MisbehaviourPunishmentConfig = ConfigParam 40;
 
-<<<<<<< HEAD
 // collator_nodes: each collator is (workchain:int32 shard:uint64 adnl_id:uint256)
 collator_info#0 full_node_id:(Maybe uint256) = CollatorInfo;
 colator_config#a0 full_collated_data:Bool collator_nodes:(HashmapE 352 CollatorInfo) = CollatorConfig;
 _ CollatorConfig = ConfigParam 41;
-=======
+
 size_limits_config#01 max_msg_bits:uint32 max_msg_cells:uint32 max_library_cells:uint32 max_vm_data_depth:uint16
   max_ext_msg_size:uint32 max_ext_msg_depth:uint16 = SizeLimitsConfig;
 size_limits_config_v2#02 max_msg_bits:uint32 max_msg_cells:uint32 max_library_cells:uint32 max_vm_data_depth:uint16
   max_ext_msg_size:uint32 max_ext_msg_depth:uint16 max_acc_state_cells:uint32 max_acc_state_bits:uint32 = SizeLimitsConfig;
 _ SizeLimitsConfig = ConfigParam 43;
->>>>>>> 898d1ff8
 
 oracle_bridge_params#_ bridge_address:bits256 oracle_mutlisig_address:bits256 oracles:(HashmapE 256 uint256) external_chain_address:bits256 = OracleBridgeParams;
 _ OracleBridgeParams = ConfigParam 71; // Ethereum bridge
@@ -770,7 +768,7 @@
 _ OracleBridgeParams = ConfigParam 73; // Polygon bridge
 
 // Note that chains in which bridge, minter and jetton-wallet operate are fixated
-jetton_bridge_prices#_ bridge_burn_fee:Coins bridge_mint_fee:Coins 
+jetton_bridge_prices#_ bridge_burn_fee:Coins bridge_mint_fee:Coins
                        wallet_min_tons_for_storage:Coins
                        wallet_gas_consumption:Coins
                        minter_min_tons_for_storage:Coins
