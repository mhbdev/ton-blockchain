/*
    This file is part of TON Blockchain Library.

    TON Blockchain Library is free software: you can redistribute it and/or modify
    it under the terms of the GNU Lesser General Public License as published by
    the Free Software Foundation, either version 2 of the License, or
    (at your option) any later version.

    TON Blockchain Library is distributed in the hope that it will be useful,
    but WITHOUT ANY WARRANTY; without even the implied warranty of
    MERCHANTABILITY or FITNESS FOR A PARTICULAR PURPOSE.  See the
    GNU Lesser General Public License for more details.

    You should have received a copy of the GNU Lesser General Public License
    along with TON Blockchain Library.  If not, see <http://www.gnu.org/licenses/>.

    Copyright 2017-2020 Telegram Systems LLP
*/
#pragma once
#include "account-storage-stat.h"
#include "common/refcnt.hpp"
#include "common/refint.h"
#include "vm/cells.h"
#include "vm/cellslice.h"
#include "vm/dict.h"
#include "vm/boc.h"
#include <ostream>
#include "tl/tlblib.hpp"
#include "td/utils/bits.h"
#include "ton/ton-types.h"
#include "block/block.h"
#include "block/mc-config.h"
#include "precompiled-smc/PrecompiledSmartContract.h"

namespace block {
using td::Ref;
using LtCellRef = std::pair<ton::LogicalTime, Ref<vm::Cell>>;

struct Account;

namespace transaction {
struct Transaction;
}  // namespace transaction

struct CollatorError {
  std::string msg;
  CollatorError(std::string _msg) : msg(_msg) {
  }
  CollatorError(const char* _msg) : msg(_msg) {
  }
  std::string get_msg() const {
    return msg;
  }
};

static inline bool operator<(const LtCellRef& a, const LtCellRef& b) {
  return a.first < b.first;
}

struct LtCellCompare {
  bool operator()(const LtCellRef& a, const LtCellRef& b) {
    return a.first < b.first;
  }
};

struct NewOutMsg {
  ton::LogicalTime lt;
  Ref<vm::Cell> msg;
  Ref<vm::Cell> trans;
  unsigned msg_idx;
  td::optional<MsgMetadata> metadata;
  td::Ref<vm::Cell> msg_env_from_dispatch_queue;  // Not null if from dispatch queue; in this case lt is emitted_lt
  NewOutMsg(ton::LogicalTime _lt, Ref<vm::Cell> _msg, Ref<vm::Cell> _trans, unsigned _msg_idx)
      : lt(_lt), msg(std::move(_msg)), trans(std::move(_trans)), msg_idx(_msg_idx) {
  }
  bool operator<(const NewOutMsg& other) const& {
    return lt < other.lt || (lt == other.lt && msg->get_hash() < other.msg->get_hash());
  }
  bool operator>(const NewOutMsg& other) const& {
    return lt > other.lt || (lt == other.lt && other.msg->get_hash() < msg->get_hash());
  }
};

struct StoragePhaseConfig {
  const std::vector<block::StoragePrices>* pricing{nullptr};
  td::RefInt256 freeze_due_limit;
  td::RefInt256 delete_due_limit;
  bool enable_due_payment{false};
  int global_version = 0;
  StoragePhaseConfig() = default;
  StoragePhaseConfig(const std::vector<block::StoragePrices>* _pricing, td::RefInt256 freeze_limit = {},
                     td::RefInt256 delete_limit = {})
      : pricing(_pricing), freeze_due_limit(freeze_limit), delete_due_limit(delete_limit) {
  }
};

struct StoragePhase {
  td::RefInt256 fees_collected;
  td::RefInt256 fees_due;
  ton::UnixTime last_paid_updated;
  bool frozen{false};
  bool deleted{false};
  bool is_special{false};
};

struct ComputePhaseConfig {
  td::uint64 gas_price;
  td::uint64 gas_limit;
  td::uint64 special_gas_limit;
  td::uint64 gas_credit;
  td::uint64 flat_gas_limit = 0;
  td::uint64 flat_gas_price = 0;
  bool special_gas_full = false;
  block::GasLimitsPrices mc_gas_prices;
  static constexpr td::uint64 gas_infty = (1ULL << 63) - 1;
  td::RefInt256 gas_price256;
  td::RefInt256 max_gas_threshold;
  std::unique_ptr<vm::Dictionary> libraries;
  Ref<vm::Cell> global_config;
  td::BitArray<256> block_rand_seed;
  bool ignore_chksig{false};
  bool with_vm_log{false};
  td::uint16 max_vm_data_depth = 512;
  int global_version = 0;
  Ref<vm::Tuple> prev_blocks_info;
  Ref<vm::Tuple> unpacked_config_tuple;
  std::unique_ptr<vm::Dictionary> suspended_addresses;
  SizeLimitsConfig size_limits;
  int vm_log_verbosity = 0;
  bool stop_on_accept_message = false;
  PrecompiledContractsConfig precompiled_contracts;
  bool dont_run_precompiled_ = false;
  bool allow_external_unfreeze{false};

  ComputePhaseConfig() : gas_price(0), gas_limit(0), special_gas_limit(0), gas_credit(0) {
    compute_threshold();
  }
  void compute_threshold();
  td::uint64 gas_bought_for(td::RefInt256 nanograms) const;
  td::RefInt256 compute_gas_price(td::uint64 gas_used) const;
  void set_gas_price(td::uint64 _gas_price) {
    gas_price = _gas_price;
    compute_threshold();
  }
  Ref<vm::Cell> lookup_library(td::ConstBitPtr key) const;
  Ref<vm::Cell> lookup_library(const td::Bits256& key) const {
    return lookup_library(key.bits());
  }
  Ref<vm::Cell> get_lib_root() const {
    return libraries ? libraries->get_root_cell() : Ref<vm::Cell>{};
  }
  bool parse_GasLimitsPrices(Ref<vm::CellSlice> cs, td::RefInt256& freeze_due_limit, td::RefInt256& delete_due_limit);
  bool parse_GasLimitsPrices(Ref<vm::Cell> cell, td::RefInt256& freeze_due_limit, td::RefInt256& delete_due_limit);
  bool is_address_suspended(ton::WorkchainId wc, td::Bits256 addr) const;

 private:
  bool parse_GasLimitsPrices_internal(Ref<vm::CellSlice> cs, td::RefInt256& freeze_due_limit,
                                      td::RefInt256& delete_due_limit, td::uint64 flat_gas_limit = 0,
                                      td::uint64 flat_gas_price = 0);
};

struct ActionPhaseConfig {
  int max_actions{255};
  int bounce_msg_body{0};  // usually 0 or 256 bits
  MsgPrices fwd_std;
  MsgPrices fwd_mc;  // from/to masterchain
  SizeLimitsConfig size_limits;
  const WorkchainSet* workchains{nullptr};
  bool action_fine_enabled{false};
  bool bounce_on_fail_enabled{false};
  bool message_skip_enabled{false};
  bool disable_custom_fess{false};
  bool reserve_extra_enabled{false};
  bool extra_currency_v2{false};
  td::optional<td::Bits256> mc_blackhole_addr;
  const MsgPrices& fetch_msg_prices(bool is_masterchain) const {
    return is_masterchain ? fwd_mc : fwd_std;
  }
};

struct SerializeConfig {
  bool extra_currency_v2{false};
  bool store_storage_dict_hash{false};
};

struct CreditPhase {
  td::RefInt256 due_fees_collected;
  block::CurrencyCollection credit;
};

struct ComputePhase {
  enum { sk_none, sk_no_state, sk_bad_state, sk_no_gas, sk_suspended };
  int skip_reason{sk_none};
  bool success{false};
  bool msg_state_used{false};
  bool account_activated{false};
  bool out_of_gas{false};
  bool accepted{false};
  td::RefInt256 gas_fees;
  td::uint64 gas_used, gas_max, gas_limit, gas_credit;
  int mode;
  int exit_code;
  int exit_arg;
  int vm_steps;
  ton::Bits256 vm_init_state_hash, vm_final_state_hash;
  Ref<vm::Cell> in_msg;
  Ref<vm::Cell> new_data;
  Ref<vm::Cell> actions;
  std::string vm_log;
  td::optional<td::uint64> precompiled_gas_usage;
  td::HashSet<vm::CellHash> vm_loaded_cells;
};

struct ActionPhase {
  bool success{false};
  bool valid{false};
  bool no_funds{false};
  bool code_changed{false};
  bool action_list_invalid{false};
  bool acc_delete_req{false};
  bool state_exceeds_limits{false};
  enum { acst_unchanged = 0, acst_frozen = 2, acst_deleted = 3 };
  int acc_status_change{acst_unchanged};
  td::RefInt256 total_fwd_fees;     // all fees debited from the account
  td::RefInt256 total_action_fees;  // fees credited to validators in this action phase
  int result_code;
  int result_arg;
  int tot_actions;
  int spec_actions;
  int skipped_actions;
  int msgs_created;
  Ref<vm::Cell> new_code;
  td::BitArray<256> action_list_hash;
  block::CurrencyCollection remaining_balance, reserved_balance;
  std::vector<Ref<vm::Cell>> action_list;  // processed in reverse order
  std::vector<Ref<vm::Cell>> out_msgs;
  ton::LogicalTime end_lt;
  unsigned long long tot_msg_bits{0}, tot_msg_cells{0};
  td::RefInt256 action_fine;
  bool need_bounce_on_fail = false;
  bool bounce = false;
};

struct BouncePhase {
  bool ok{false};
  bool nofunds{false};
  unsigned long long msg_bits, msg_cells;
  unsigned long long fwd_fees, fwd_fees_collected;
  Ref<vm::Cell> out_msg;
};

struct Account {
  enum { acc_nonexist = 0, acc_uninit = 1, acc_frozen = 2, acc_active = 3, acc_deleted = 4 };
  int status{acc_nonexist}, orig_status{acc_nonexist};
  bool is_special{false};
  bool tick{false};
  bool tock{false};
  bool split_depth_set_{false};
  unsigned char split_depth_{0};
  int verbosity{3 * 0};
  ton::UnixTime now_{0};
  ton::WorkchainId workchain{ton::workchainInvalid};
  td::BitArray<32> addr_rewrite;     // rewrite (anycast) data, split_depth bits
  ton::StdSmcAddress addr;           // rewritten address (by replacing a prefix of `addr_orig` with `addr_rewrite`); it is the key in ShardAccounts
  ton::StdSmcAddress addr_orig;      // address indicated in smart-contract data (must coincide with hash of StateInit)
  Ref<vm::CellSlice> my_addr;        // address as stored in the smart contract (MsgAddressInt); corresponds to `addr_orig` + anycast info
  Ref<vm::CellSlice> my_addr_exact;  // exact address without anycast info; corresponds to `addr` and has no anycast (rewrite) info
  ton::LogicalTime last_trans_end_lt_;
  ton::LogicalTime last_trans_lt_;
  ton::Bits256 last_trans_hash_;
  ton::LogicalTime block_lt;

  ton::UnixTime last_paid;
  StorageUsed storage_used;
  td::optional<td::Bits256> storage_dict_hash;
<<<<<<< HEAD
=======
  td::optional<td::Bits256> orig_storage_dict_hash;
>>>>>>> 287fea35
  td::optional<AccountStorageStat> account_storage_stat;

  block::CurrencyCollection balance;
  td::RefInt256 due_payment;
  Ref<vm::Cell> orig_total_state;  // ^Account
  Ref<vm::Cell> total_state;       // ^Account
  Ref<vm::CellSlice> storage;      // AccountStorage
  Ref<vm::CellSlice> inner_state;  // StateInit
  ton::Bits256 state_hash;         // hash of StateInit for frozen accounts
  Ref<vm::Cell> code, data, library;
  Ref<vm::Cell> orig_code, orig_data, orig_library;
  std::vector<LtCellRef> transactions;
  Account() = default;
  Account(ton::WorkchainId wc, td::ConstBitPtr _addr) : workchain(wc), addr(_addr) {
  }
  Account(ton::WorkchainId wc, td::ConstBitPtr _addr, int depth)
      : split_depth_set_(true), split_depth_((unsigned char)depth), workchain(wc), addr(_addr) {
  }
  block::CurrencyCollection get_balance() const {
    return balance;
  }
  bool set_address(ton::WorkchainId wc, td::ConstBitPtr new_addr);
  bool unpack(Ref<vm::CellSlice> account, ton::UnixTime now, bool special);
  bool init_new(ton::UnixTime now);
  td::Result<Ref<vm::Cell>> compute_account_storage_dict() const;
  td::Status init_account_storage_stat(Ref<vm::Cell> dict_root);
  bool deactivate();
  bool recompute_tmp_addr(Ref<vm::CellSlice>& tmp_addr, int split_depth, td::ConstBitPtr orig_addr_rewrite) const;
  td::RefInt256 compute_storage_fees(ton::UnixTime now, const std::vector<block::StoragePrices>& pricing) const;
  bool is_masterchain() const {
    return workchain == ton::masterchainId;
  }
  bool belongs_to_shard(ton::ShardIdFull shard) const;
  bool store_acc_status(vm::CellBuilder& cb, int status) const;
  bool store_acc_status(vm::CellBuilder& cb) const {
    return store_acc_status(cb, status);
  }
  void push_transaction(Ref<vm::Cell> trans_root, ton::LogicalTime trans_lt);
  bool libraries_changed() const;
  bool create_account_block(vm::CellBuilder& cb);  // stores an AccountBlock with all transactions

 protected:
  friend struct transaction::Transaction;
  bool set_split_depth(int split_depth);
  bool check_split_depth(int split_depth) const;
  bool forget_split_depth();
  bool init_rewrite_addr(int split_depth, td::ConstBitPtr orig_addr_rewrite);

 private:
  bool unpack_address(vm::CellSlice& addr_cs);
  bool unpack_storage_info(vm::CellSlice& cs);
  bool unpack_state(vm::CellSlice& cs);
  bool parse_maybe_anycast(vm::CellSlice& cs);
  bool store_maybe_anycast(vm::CellBuilder& cb) const;
  bool compute_my_addr(bool force = false);
};

namespace transaction {
struct Transaction {
  static constexpr unsigned max_allowed_merkle_depth = 2;
  enum {
    tr_none,
    tr_ord,
    tr_storage,
    tr_tick,
    tr_tock,
    tr_split_prepare,
    tr_split_install,
    tr_merge_prepare,
    tr_merge_install
  };
  int trans_type{tr_none};
  bool was_deleted{false};
  bool was_frozen{false};
  bool was_activated{false};
  bool was_created{false};
  bool bounce_enabled{false};
  bool in_msg_extern{false};
  bool use_msg_state{false};
  bool is_first{false};
  bool orig_addr_rewrite_set{false};
  bool new_tick;
  bool new_tock;
  signed char new_split_depth{-1};
  ton::UnixTime now;
  int acc_status;
  int verbosity{3 * 0};
  int in_msg_type{0};
  const Account& account;                     // only `commit` method modifies the account
  Ref<vm::CellSlice> my_addr, my_addr_exact;  // almost the same as in account.*
  ton::LogicalTime start_lt, end_lt;
  block::CurrencyCollection balance, original_balance;
  block::CurrencyCollection msg_balance_remaining;
  td::RefInt256 due_payment;
  td::RefInt256 in_fwd_fee, msg_fwd_fees;
  block::CurrencyCollection total_fees{0};
  block::CurrencyCollection blackhole_burned{0};
  ton::UnixTime last_paid;
  Ref<vm::Cell> root;
  Ref<vm::Cell> new_total_state;
  Ref<vm::CellSlice> new_storage;
  Ref<vm::CellSlice> new_inner_state;
  Ref<vm::Cell> new_code, new_data, new_library;
  Ref<vm::Cell> in_msg, in_msg_state;
  Ref<vm::CellSlice> in_msg_body;
  Ref<vm::Cell> in_msg_library;
  td::BitArray<256> frozen_hash;
  td::BitArray<32> orig_addr_rewrite;
  std::vector<Ref<vm::Cell>> out_msgs;
  std::unique_ptr<StoragePhase> storage_phase;
  std::unique_ptr<CreditPhase> credit_phase;
  std::unique_ptr<ComputePhase> compute_phase;
  std::unique_ptr<ActionPhase> action_phase;
  std::unique_ptr<BouncePhase> bounce_phase;
  StorageUsed new_storage_used;
  td::optional<AccountStorageStat> new_account_storage_stat;
  td::optional<td::Bits256> new_storage_dict_hash;
  bool gas_limit_overridden{false};
  std::vector<Ref<vm::Cell>> storage_stats_updates;
  Transaction(const Account& _account, int ttype, ton::LogicalTime req_start_lt, ton::UnixTime _now,
              Ref<vm::Cell> _inmsg = {});
  bool unpack_input_msg(bool ihr_delivered, const ActionPhaseConfig* cfg);
  bool check_in_msg_state_hash();
  bool prepare_storage_phase(const StoragePhaseConfig& cfg, bool force_collect = true, bool adjust_msg_value = false);
  bool prepare_credit_phase();
  td::uint64 gas_bought_for(const ComputePhaseConfig& cfg, td::RefInt256 nanograms);
  bool compute_gas_limits(ComputePhase& cp, const ComputePhaseConfig& cfg);
  Ref<vm::Stack> prepare_vm_stack(ComputePhase& cp);
  std::vector<Ref<vm::Cell>> compute_vm_libraries(const ComputePhaseConfig& cfg);
  bool run_precompiled_contract(const ComputePhaseConfig& cfg, precompiled::PrecompiledSmartContract& precompiled);
  bool prepare_compute_phase(const ComputePhaseConfig& cfg);
  bool prepare_action_phase(const ActionPhaseConfig& cfg);
  td::Status check_state_limits(const SizeLimitsConfig& size_limits, bool is_account_stat = true);
  bool prepare_bounce_phase(const ActionPhaseConfig& cfg);
  bool compute_state(const SerializeConfig& cfg);
  bool serialize(const SerializeConfig& cfg);
  td::uint64 gas_used() const {
    return compute_phase ? compute_phase->gas_used : 0;
  }

  td::Result<vm::NewCellStorageStat::Stat> estimate_block_storage_profile_incr(
      const vm::NewCellStorageStat& store_stat, const vm::CellUsageTree* usage_tree) const;
  bool update_limits(block::BlockLimitStatus& blk_lim_st, bool with_gas = true, bool with_size = true) const;

  Ref<vm::Cell> commit(Account& _account);  // _account should point to the same account
  LtCellRef extract_out_msg(unsigned i);
  NewOutMsg extract_out_msg_ext(unsigned i);
  void extract_out_msgs(std::vector<LtCellRef>& list);

 private:
  Ref<vm::Tuple> prepare_vm_c7(const ComputePhaseConfig& cfg) const;
  bool prepare_rand_seed(td::BitArray<256>& rand_seed, const ComputePhaseConfig& cfg) const;
  int try_action_set_code(vm::CellSlice& cs, ActionPhase& ap, const ActionPhaseConfig& cfg);
  int try_action_change_library(vm::CellSlice& cs, ActionPhase& ap, const ActionPhaseConfig& cfg);
  int try_action_send_msg(const vm::CellSlice& cs, ActionPhase& ap, const ActionPhaseConfig& cfg, int redoing = 0);
  int try_action_reserve_currency(vm::CellSlice& cs, ActionPhase& ap, const ActionPhaseConfig& cfg);
  bool check_replace_src_addr(Ref<vm::CellSlice>& src_addr) const;
  bool check_rewrite_dest_addr(Ref<vm::CellSlice>& dest_addr, const ActionPhaseConfig& cfg,
                               bool* is_mc = nullptr) const;
  bool serialize_storage_phase(vm::CellBuilder& cb);
  bool serialize_credit_phase(vm::CellBuilder& cb);
  bool serialize_compute_phase(vm::CellBuilder& cb);
  bool serialize_action_phase(vm::CellBuilder& cb);
  bool serialize_bounce_phase(vm::CellBuilder& cb);
  bool unpack_msg_state(const ComputePhaseConfig& cfg, bool lib_only = false, bool forbid_public_libs = false);
};
}  // namespace transaction

struct FetchConfigParams {
  static td::Status fetch_config_params(const block::ConfigInfo& config, Ref<vm::Cell>* old_mparams,
                                        std::vector<block::StoragePrices>* storage_prices,
                                        StoragePhaseConfig* storage_phase_cfg, td::BitArray<256>* rand_seed,
                                        ComputePhaseConfig* compute_phase_cfg, ActionPhaseConfig* action_phase_cfg,
                                        SerializeConfig* serialize_cfg, td::RefInt256* masterchain_create_fee,
                                        td::RefInt256* basechain_create_fee, ton::WorkchainId wc, ton::UnixTime now);
  static td::Status fetch_config_params(const block::Config& config, Ref<vm::Tuple> prev_blocks_info,
                                        Ref<vm::Cell>* old_mparams, std::vector<block::StoragePrices>* storage_prices,
                                        StoragePhaseConfig* storage_phase_cfg, td::BitArray<256>* rand_seed,
                                        ComputePhaseConfig* compute_phase_cfg, ActionPhaseConfig* action_phase_cfg,
                                        SerializeConfig* serialize_cfg, td::RefInt256* masterchain_create_fee,
                                        td::RefInt256* basechain_create_fee, ton::WorkchainId wc, ton::UnixTime now);
};

}  // namespace block<|MERGE_RESOLUTION|>--- conflicted
+++ resolved
@@ -273,10 +273,7 @@
   ton::UnixTime last_paid;
   StorageUsed storage_used;
   td::optional<td::Bits256> storage_dict_hash;
-<<<<<<< HEAD
-=======
   td::optional<td::Bits256> orig_storage_dict_hash;
->>>>>>> 287fea35
   td::optional<AccountStorageStat> account_storage_stat;
 
   block::CurrencyCollection balance;
