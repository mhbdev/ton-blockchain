/*
    This file is part of TON Blockchain Library.

    TON Blockchain Library is free software: you can redistribute it and/or modify
    it under the terms of the GNU Lesser General Public License as published by
    the Free Software Foundation, either version 2 of the License, or
    (at your option) any later version.

    TON Blockchain Library is distributed in the hope that it will be useful,
    but WITHOUT ANY WARRANTY; without even the implied warranty of
    MERCHANTABILITY or FITNESS FOR A PARTICULAR PURPOSE.  See the
    GNU Lesser General Public License for more details.

    You should have received a copy of the GNU Lesser General Public License
    along with TON Blockchain Library.  If not, see <http://www.gnu.org/licenses/>.

    Copyright 2017-2020 Telegram Systems LLP
*/
#include "download-block-new.hpp"
#include "ton/ton-tl.hpp"
#include "adnl/utils.hpp"
#include "ton/ton-shard.h"
#include "td/utils/overloaded.h"
#include "ton/ton-io.hpp"
#include "validator/full-node.h"

namespace ton {

namespace validator {

namespace fullnode {

DownloadBlockNew::DownloadBlockNew(BlockIdExt block_id, adnl::AdnlNodeIdShort local_id,
                                   overlay::OverlayIdShort overlay_id, adnl::AdnlNodeIdShort download_from,
                                   td::uint32 priority, td::Timestamp timeout,
                                   td::actor::ActorId<ValidatorManagerInterface> validator_manager,
                                   td::actor::ActorId<rldp::Rldp> rldp, td::actor::ActorId<overlay::Overlays> overlays,
                                   td::actor::ActorId<adnl::Adnl> adnl, td::actor::ActorId<adnl::AdnlExtClient> client,
                                   td::Promise<ReceivedBlock> promise)
    : block_id_(block_id)
    , local_id_(local_id)
    , overlay_id_(overlay_id)
    , download_from_(download_from)
    , priority_(priority)
    , timeout_(timeout)
    , validator_manager_(validator_manager)
    , rldp_(rldp)
    , overlays_(overlays)
    , adnl_(adnl)
    , client_(client)
    , promise_(std::move(promise))
    , block_{block_id_, td::BufferSlice()}
    , allow_partial_proof_{!block_id_.is_masterchain()} {
}

DownloadBlockNew::DownloadBlockNew(adnl::AdnlNodeIdShort local_id, overlay::OverlayIdShort overlay_id,
                                   BlockIdExt prev_id, adnl::AdnlNodeIdShort download_from, td::uint32 priority,
                                   td::Timestamp timeout,
                                   td::actor::ActorId<ValidatorManagerInterface> validator_manager,
                                   td::actor::ActorId<rldp::Rldp> rldp, td::actor::ActorId<overlay::Overlays> overlays,
                                   td::actor::ActorId<adnl::Adnl> adnl, td::actor::ActorId<adnl::AdnlExtClient> client,
                                   td::Promise<ReceivedBlock> promise)
    : local_id_(local_id)
    , overlay_id_(overlay_id)
    , prev_id_(prev_id)
    , download_from_(download_from)
    , priority_(priority)
    , timeout_(timeout)
    , validator_manager_(validator_manager)
    , rldp_(rldp)
    , overlays_(overlays)
    , adnl_(adnl)
    , client_(client)
    , promise_(std::move(promise))
    , block_{BlockIdExt{}, td::BufferSlice()} {
}

void DownloadBlockNew::abort_query(td::Status reason) {
  if (promise_) {
    if (reason.code() == ErrorCode::notready || reason.code() == ErrorCode::timeout) {
      VLOG(FULL_NODE_DEBUG) << "failed to download block " << block_id_ << "from " << download_from_ << ": " << reason;
    } else {
      VLOG(FULL_NODE_NOTICE) << "failed to download block " << block_id_ << " from " << download_from_ << ": "
                             << reason;
    }
    promise_.set_error(std::move(reason));
  }
  stop();
}

void DownloadBlockNew::alarm() {
  abort_query(td::Status::Error(ErrorCode::timeout, "timeout"));
}

void DownloadBlockNew::finish_query() {
  if (promise_) {
    promise_.set_value(std::move(block_));
  }
  stop();
}

void DownloadBlockNew::start_up() {
  alarm_timestamp() = timeout_;

  auto P = td::PromiseCreator::lambda([SelfId = actor_id(this)](td::Result<BlockHandle> R) {
    R.ensure();
    td::actor::send_closure(SelfId, &DownloadBlockNew::got_block_handle, R.move_as_ok());
  });

  td::actor::send_closure(validator_manager_, &ValidatorManagerInterface::get_block_handle,
                          block_id_.is_valid() ? block_id_ : prev_id_, true, std::move(P));
}

void DownloadBlockNew::got_block_handle(BlockHandle handle) {
  handle_ = std::move(handle);

  if (!block_id_.is_valid()) {
    CHECK(prev_id_.is_valid());
    if (handle_->inited_next_left()) {
      block_id_ = handle_->one_next(true);
      block_.id = block_id_;
      handle_ = nullptr;
      start_up();
      return;
    }
  }

  if (block_id_.is_valid() &&
      (handle_->inited_proof() || (handle_->inited_proof_link() && allow_partial_proof_) || skip_proof_) &&
      handle_->received()) {
    CHECK(block_.id == block_id_);
    CHECK(handle_->id() == block_id_);
    auto P = td::PromiseCreator::lambda([SelfId = actor_id(this)](td::Result<td::Ref<BlockData>> R) {
      if (R.is_error()) {
        td::actor::send_closure(SelfId, &DownloadBlockNew::abort_query,
                                R.move_as_error_prefix("failed to get from db: "));
      } else {
        td::actor::send_closure(SelfId, &DownloadBlockNew::got_data_from_db, R.move_as_ok()->data());
      }
    });
    td::actor::send_closure(validator_manager_, &ValidatorManagerInterface::get_block_data_from_db, handle_,
                            std::move(P));
    return;
  }

  auto P = td::PromiseCreator::lambda([SelfId = actor_id(this)](td::Result<std::unique_ptr<DownloadToken>> R) {
    if (R.is_error()) {
      td::actor::send_closure(SelfId, &DownloadBlockNew::abort_query,
                              R.move_as_error_prefix("failed to get download token: "));
    } else {
      td::actor::send_closure(SelfId, &DownloadBlockNew::got_download_token, R.move_as_ok());
    }
  });
  td::actor::send_closure(validator_manager_, &ValidatorManagerInterface::get_download_token, 1, priority_, timeout_,
                          std::move(P));
}

void DownloadBlockNew::got_download_token(std::unique_ptr<DownloadToken> token) {
  token_ = std::move(token);

  if (download_from_.is_zero() && client_.empty()) {
    auto P = td::PromiseCreator::lambda([SelfId = actor_id(this)](td::Result<std::vector<adnl::AdnlNodeIdShort>> R) {
      if (R.is_error()) {
        td::actor::send_closure(SelfId, &DownloadBlockNew::abort_query, R.move_as_error());
      } else {
        auto vec = R.move_as_ok();
        if (vec.size() == 0) {
          td::actor::send_closure(SelfId, &DownloadBlockNew::abort_query,
                                  td::Status::Error(ErrorCode::notready, "no nodes"));
        } else {
          td::actor::send_closure(SelfId, &DownloadBlockNew::got_node_to_download, vec[0]);
        }
      }
    });

    td::actor::send_closure(overlays_, &overlay::Overlays::get_overlay_random_peers, local_id_, overlay_id_, 1,
                            std::move(P));
  } else {
    got_node_to_download(download_from_);
  }
}

void DownloadBlockNew::got_node_to_download(adnl::AdnlNodeIdShort node) {
  download_from_ = node;

  VLOG(FULL_NODE_DEBUG) << "downloading proof for " << block_id_;

  auto P = td::PromiseCreator::lambda([SelfId = actor_id(this)](td::Result<td::BufferSlice> R) mutable {
    if (R.is_error()) {
      td::actor::send_closure(SelfId, &DownloadBlockNew::abort_query, R.move_as_error());
    } else {
      td::actor::send_closure(SelfId, &DownloadBlockNew::got_data, R.move_as_ok());
    }
  });

  td::BufferSlice q;
  if (block_id_.is_valid()) {
    q = create_serialize_tl_object<ton_api::tonNode_downloadBlockFull>(create_tl_block_id(block_id_));
  } else {
    q = create_serialize_tl_object<ton_api::tonNode_downloadNextBlockFull>(create_tl_block_id(prev_id_));
  }
  if (client_.empty()) {
    td::actor::send_closure(overlays_, &overlay::Overlays::send_query_via, download_from_, local_id_, overlay_id_,
<<<<<<< HEAD
                            "get_block_full", std::move(P), td::Timestamp::in(3.0), std::move(q),
=======
                            "get_proof", std::move(P), td::Timestamp::in(15.0), std::move(q),
>>>>>>> b76158a7
                            FullNode::max_proof_size() + FullNode::max_block_size() + 128, rldp_);
  } else {
    td::actor::send_closure(client_, &adnl::AdnlExtClient::send_query, "get_block_full",
                            create_serialize_tl_object_suffix<ton_api::tonNode_query>(std::move(q)),
                            td::Timestamp::in(15.0), std::move(P));
  }
}

void DownloadBlockNew::got_data(td::BufferSlice data) {
  auto F = fetch_tl_object<ton_api::tonNode_DataFull>(std::move(data), true);

  if (F.is_error()) {
    abort_query(F.move_as_error_prefix("received invalid answer: "));
    return;
  }

  auto f = F.move_as_ok();

  ton_api::downcast_call(
      *f.get(),
      td::overloaded(
          [&](ton_api::tonNode_dataFullEmpty &x) {
            abort_query(td::Status::Error(ErrorCode::notready, "node doesn't have this block"));
          },
          [&, self = this](ton_api::tonNode_dataFull &x) {
            if (!allow_partial_proof_ && x.is_link_) {
              abort_query(td::Status::Error(ErrorCode::notready, "node doesn't have proof for this block"));
              return;
            }
            auto id = create_block_id(x.id_);
            if (block_id_.is_valid() && id != block_id_) {
              abort_query(td::Status::Error(ErrorCode::notready, "received data for wrong block"));
              return;
            }
            block_.id = id;
            block_.data = std::move(x.block_);
            if (td::sha256_bits256(block_.data.as_slice()) != id.file_hash) {
              abort_query(td::Status::Error(ErrorCode::notready, "received data with bad hash"));
              return;
            }

            auto P = td::PromiseCreator::lambda([SelfId = actor_id(self)](td::Result<td::Unit> R) {
              if (R.is_error()) {
                td::actor::send_closure(SelfId, &DownloadBlockNew::abort_query,
                                        R.move_as_error_prefix("received bad proof: "));
              } else {
                td::actor::send_closure(SelfId, &DownloadBlockNew::checked_block_proof);
              }
            });
            if (block_id_.is_valid()) {
              if (x.is_link_) {
                td::actor::send_closure(validator_manager_, &ValidatorManagerInterface::validate_block_proof_link,
                                        block_id_, std::move(x.proof_), std::move(P));
              } else {
                td::actor::send_closure(validator_manager_, &ValidatorManagerInterface::validate_block_proof, block_id_,
                                        std::move(x.proof_), std::move(P));
              }
            } else {
              CHECK(!x.is_link_);
              td::actor::send_closure(validator_manager_, &ValidatorManagerInterface::validate_block_is_next_proof,
                                      prev_id_, id, std::move(x.proof_), std::move(P));
            }
          }));
}

void DownloadBlockNew::got_data_from_db(td::BufferSlice data) {
  block_.data = std::move(data);
  finish_query();
}

void DownloadBlockNew::checked_block_proof() {
  finish_query();
}

}  // namespace fullnode

}  // namespace validator

}  // namespace ton<|MERGE_RESOLUTION|>--- conflicted
+++ resolved
@@ -201,11 +201,7 @@
   }
   if (client_.empty()) {
     td::actor::send_closure(overlays_, &overlay::Overlays::send_query_via, download_from_, local_id_, overlay_id_,
-<<<<<<< HEAD
-                            "get_block_full", std::move(P), td::Timestamp::in(3.0), std::move(q),
-=======
-                            "get_proof", std::move(P), td::Timestamp::in(15.0), std::move(q),
->>>>>>> b76158a7
+                            "get_block_full", std::move(P), td::Timestamp::in(15.0), std::move(q),
                             FullNode::max_proof_size() + FullNode::max_block_size() + 128, rldp_);
   } else {
     td::actor::send_closure(client_, &adnl::AdnlExtClient::send_query, "get_block_full",
