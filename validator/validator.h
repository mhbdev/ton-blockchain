/*
    This file is part of TON Blockchain Library.

    TON Blockchain Library is free software: you can redistribute it and/or modify
    it under the terms of the GNU Lesser General Public License as published by
    the Free Software Foundation, either version 2 of the License, or
    (at your option) any later version.

    TON Blockchain Library is distributed in the hope that it will be useful,
    but WITHOUT ANY WARRANTY; without even the implied warranty of
    MERCHANTABILITY or FITNESS FOR A PARTICULAR PURPOSE.  See the
    GNU Lesser General Public License for more details.

    You should have received a copy of the GNU Lesser General Public License
    along with TON Blockchain Library.  If not, see <http://www.gnu.org/licenses/>.

    Copyright 2017-2020 Telegram Systems LLP
*/
#pragma once

#include <vector>
#include <deque>
#include <functional>

#include "td/actor/actor.h"

#include "ton/ton-types.h"

#include "adnl/adnl.h"
#include "dht/dht.h"
#include "overlay/overlays.h"

#include "interfaces/block-handle.h"
#include "interfaces/validator-set.h"
#include "interfaces/block.h"
#include "interfaces/proof.h"
#include "interfaces/shard.h"
#include "catchain/catchain-types.h"
#include "interfaces/out-msg-queue-proof.h"
#include "interfaces/external-message.h"

namespace ton {

namespace validator {

class ActionToken {
 public:
  virtual ~ActionToken() = default;
};

struct PerfTimerStats {
  std::string name;
  std::deque<std::pair<double, double>> stats; // <Time::now(), duration>
};

struct CollatorOptions : public td::CntObject {
  bool deferring_enabled = true;

  // Defer messages from account after Xth message in block (excluding first messages from transactions)
  td::uint32 defer_messages_after = 10;
  // Defer all messages if out msg queue size is greater than X (excluding first messages from transactions)
  td::uint64 defer_out_queue_size_limit = 2048;

  // See Collator::process_dispatch_queue
  td::uint32 dispatch_phase_2_max_total = 150;
  td::uint32 dispatch_phase_3_max_total = 150;
  td::uint32 dispatch_phase_2_max_per_initiator = 20;
  td::optional<td::uint32> dispatch_phase_3_max_per_initiator;  // Default - depends on out msg queue size

  // Don't defer messages from these accounts
  std::set<std::pair<WorkchainId, StdSmcAddress>> whitelist;
  // Prioritize these accounts on each phase of process_dispatch_queue
  std::set<std::pair<WorkchainId, StdSmcAddress>> prioritylist;

  // Always enable full_collated_data
  bool force_full_collated_data = false;
  // Ignore collated data size limits from block limits and catchain config
  bool ignore_collated_data_limits = false;
};

struct CollatorsList : public td::CntObject {
  enum SelectMode {
    mode_random, mode_ordered, mode_round_robin
  };
  struct Shard {
    ShardIdFull shard_id;
    SelectMode select_mode = mode_random;
    std::vector<adnl::AdnlNodeIdShort> collators;
    bool self_collate = false;
  };
  std::vector<Shard> shards;
  bool self_collate = false;

  td::Status unpack(const ton_api::engine_validator_collatorsList& obj);
  static CollatorsList default_list();
};

struct ShardBlockVerifierConfig : public td::CntObject {
  struct Shard {
    ShardIdFull shard_id;
    std::vector<adnl::AdnlNodeIdShort> trusted_nodes;
    td::uint32 required_confirms;
  };
  std::vector<Shard> shards;

  td::Status unpack(const ton_api::engine_validator_shardBlockVerifierConfig& obj);
};

struct ValidatorManagerOptions : public td::CntObject {
 public:
  virtual BlockIdExt zero_block_id() const = 0;
  virtual BlockIdExt init_block_id() const = 0;
  virtual bool need_monitor(ShardIdFull shard, const td::Ref<MasterchainState>& state) const = 0;
  virtual bool allow_blockchain_init() const = 0;
  virtual double sync_blocks_before() const = 0;
  virtual double block_ttl() const = 0;
  virtual double state_ttl() const = 0;
  virtual double max_mempool_num() const = 0;
  virtual double archive_ttl() const = 0;
  virtual double key_proof_ttl() const = 0;
  virtual bool initial_sync_disabled() const = 0;
  virtual bool is_hardfork(BlockIdExt block_id) const = 0;
  virtual td::uint32 get_vertical_seqno(BlockSeqno seqno) const = 0;
  virtual td::uint32 get_maximal_vertical_seqno() const = 0;
  virtual td::uint32 get_last_fork_masterchain_seqno() const = 0;
  virtual std::vector<BlockIdExt> get_hardforks() const = 0;
  virtual td::uint32 key_block_utime_step() const {
    return 86400;
  }
  virtual bool check_unsafe_resync_allowed(CatchainSeqno seqno) const = 0;
  virtual td::uint32 check_unsafe_catchain_rotate(BlockSeqno seqno, CatchainSeqno cc_seqno) const = 0;
  virtual bool need_db_truncate() const = 0;
  virtual BlockSeqno get_truncate_seqno() const = 0;
  virtual BlockSeqno sync_upto() const = 0;
  virtual std::string get_session_logs_file() const = 0;
  virtual td::uint32 get_celldb_compress_depth() const = 0;
  virtual bool get_celldb_in_memory() const = 0;
  virtual bool get_celldb_v2() const = 0;
  virtual size_t get_max_open_archive_files() const = 0;
  virtual double get_archive_preload_period() const = 0;
  virtual bool get_disable_rocksdb_stats() const = 0;
  virtual bool nonfinal_ls_queries_enabled() const = 0;
  virtual td::optional<td::uint64> get_celldb_cache_size() const = 0;
  virtual bool get_celldb_direct_io() const = 0;
  virtual bool get_celldb_preload_all() const = 0;
  virtual bool get_celldb_disable_bloom_filter() const = 0;
  virtual td::optional<double> get_catchain_max_block_delay() const = 0;
  virtual td::optional<double> get_catchain_max_block_delay_slow() const = 0;
  virtual bool get_state_serializer_enabled() const = 0;
  virtual td::Ref<CollatorOptions> get_collator_options() const = 0;
  virtual bool get_fast_state_serializer_enabled() const = 0;
  virtual double get_catchain_broadcast_speed_multiplier() const = 0;
<<<<<<< HEAD
  virtual td::Ref<CollatorsList> get_collators_list() const = 0;
  virtual bool check_collator_node_whitelist(adnl::AdnlNodeIdShort id) const = 0;
  virtual td::Ref<ShardBlockVerifierConfig> get_shard_block_verifier_config() const = 0;
=======
  virtual bool get_permanent_celldb() const = 0;
>>>>>>> 57037a9f

  virtual void set_zero_block_id(BlockIdExt block_id) = 0;
  virtual void set_init_block_id(BlockIdExt block_id) = 0;
  virtual void set_shard_check_function(std::function<bool(ShardIdFull, BlockSeqno)> check_shard) = 0;
  virtual void set_allow_blockchain_init(bool value) = 0;
  virtual void set_sync_blocks_before(double value) = 0;
  virtual void set_block_ttl(double value) = 0;
  virtual void set_state_ttl(double value) = 0;
  virtual void set_max_mempool_num(double value) = 0;
  virtual void set_archive_ttl(double value) = 0;
  virtual void set_key_proof_ttl(double value) = 0;
  virtual void set_initial_sync_disabled(bool value) = 0;
  virtual void set_hardforks(std::vector<BlockIdExt> hardforks) = 0;
  virtual void add_unsafe_resync_catchain(CatchainSeqno seqno) = 0;
  virtual void add_unsafe_catchain_rotate(BlockSeqno seqno, CatchainSeqno cc_seqno, td::uint32 value) = 0;
  virtual void truncate_db(BlockSeqno seqno) = 0;
  virtual void set_sync_upto(BlockSeqno seqno) = 0;
  virtual void set_session_logs_file(std::string f) = 0;
  virtual void set_celldb_compress_depth(td::uint32 value) = 0;
  virtual void set_max_open_archive_files(size_t value) = 0;
  virtual void set_archive_preload_period(double value) = 0;
  virtual void set_disable_rocksdb_stats(bool value) = 0;
  virtual void set_nonfinal_ls_queries_enabled(bool value) = 0;
  virtual void set_celldb_cache_size(td::uint64 value) = 0;
  virtual void set_celldb_direct_io(bool value) = 0;
  virtual void set_celldb_preload_all(bool value) = 0;
  virtual void set_celldb_in_memory(bool value) = 0;
  virtual void set_celldb_v2(bool value) = 0;
  virtual void set_celldb_disable_bloom_filter(bool value) = 0;
  virtual void set_catchain_max_block_delay(double value) = 0;
  virtual void set_catchain_max_block_delay_slow(double value) = 0;
  virtual void set_state_serializer_enabled(bool value) = 0;
  virtual void set_collator_options(td::Ref<CollatorOptions> value) = 0;
  virtual void set_fast_state_serializer_enabled(bool value) = 0;
  virtual void set_catchain_broadcast_speed_multiplier(double value) = 0;
<<<<<<< HEAD
  virtual void set_collators_list(td::Ref<CollatorsList> list) = 0;
  virtual void set_collator_node_whitelisted_validator(adnl::AdnlNodeIdShort id, bool add) = 0;
  virtual void set_collator_node_whitelist_enabled(bool enabled) = 0;
  virtual void set_shard_block_verifier_config(td::Ref<ShardBlockVerifierConfig> config) = 0;
=======
  virtual void set_permanent_celldb(bool value) = 0;
>>>>>>> 57037a9f

  static td::Ref<ValidatorManagerOptions> create(
      BlockIdExt zero_block_id, BlockIdExt init_block_id,
      bool allow_blockchain_init = false, double sync_blocks_before = 3600, double block_ttl = 86400,
      double state_ttl = 86400, double archive_ttl = 86400 * 7, double key_proof_ttl = 86400 * 3650,
      double max_mempool_num = 999999, bool initial_sync_disabled = false);
};

class ValidatorManagerInterface : public td::actor::Actor {
 public:
  class Callback {
   public:
    virtual ~Callback() = default;

    virtual void initial_read_complete(BlockHandle top_masterchain_blocks) = 0;
    virtual void on_new_masterchain_block(td::Ref<ton::validator::MasterchainState> state,
                                          std::set<ShardIdFull> shards_to_monitor) = 0;

    virtual void send_ihr_message(AccountIdPrefixFull dst, td::BufferSlice data) = 0;
    virtual void send_ext_message(AccountIdPrefixFull dst, td::BufferSlice data) = 0;
    virtual void send_shard_block_info(BlockIdExt block_id, CatchainSeqno cc_seqno, td::BufferSlice data) = 0;
    virtual void send_block_candidate(BlockIdExt block_id, CatchainSeqno cc_seqno, td::uint32 validator_set_hash,
                                      td::BufferSlice data) = 0;
    virtual void send_broadcast(BlockBroadcast broadcast, int mode) = 0;
    virtual void send_out_msg_queue_proof_broadcast(td::Ref<OutMsgQueueProofBroadcast> broadcats) {
      LOG(ERROR) << "Unimplemented send_out_msg_queue_proof_broadcast - ignore broadcast";
    }
    virtual void download_block(BlockIdExt block_id, td::uint32 priority, td::Timestamp timeout,
                                td::Promise<ReceivedBlock> promise) = 0;
    virtual void download_zero_state(BlockIdExt block_id, td::uint32 priority, td::Timestamp timeout,
                                     td::Promise<td::BufferSlice> promise) = 0;
    virtual void download_persistent_state(BlockIdExt block_id, BlockIdExt masterchain_block_id, td::uint32 priority,
                                           td::Timestamp timeout, td::Promise<td::BufferSlice> promise) = 0;
    virtual void download_block_proof(BlockIdExt block_id, td::uint32 priority, td::Timestamp timeout,
                                      td::Promise<td::BufferSlice> promise) = 0;
    virtual void download_block_proof_link(BlockIdExt block_id, td::uint32 priority, td::Timestamp timeout,
                                           td::Promise<td::BufferSlice> promise) = 0;
    virtual void get_next_key_blocks(BlockIdExt block_id, td::Timestamp timeout,
                                     td::Promise<std::vector<BlockIdExt>> promise) = 0;
    virtual void download_archive(BlockSeqno masterchain_seqno, ShardIdFull shard_prefix, std::string tmp_dir,
                                  td::Timestamp timeout, td::Promise<std::string> promise) = 0;
    virtual void download_out_msg_queue_proof(ShardIdFull dst_shard, std::vector<BlockIdExt> blocks,
                                              block::ImportedMsgQueueLimits limits, td::Timestamp timeout,
                                              td::Promise<std::vector<td::Ref<OutMsgQueueProof>>> promise) = 0;

    virtual void new_key_block(BlockHandle handle) = 0;
    virtual void send_validator_telemetry(PublicKeyHash key, tl_object_ptr<ton_api::validator_telemetry> telemetry) = 0;
  };

  virtual ~ValidatorManagerInterface() = default;
  virtual void install_callback(std::unique_ptr<Callback> new_callback, td::Promise<td::Unit> promise) = 0;
  virtual void add_permanent_key(PublicKeyHash key, td::Promise<td::Unit> promise) = 0;
  virtual void add_temp_key(PublicKeyHash key, td::Promise<td::Unit> promise) = 0;
  virtual void del_permanent_key(PublicKeyHash key, td::Promise<td::Unit> promise) = 0;
  virtual void del_temp_key(PublicKeyHash key, td::Promise<td::Unit> promise) = 0;

  virtual void validate_block_is_next_proof(BlockIdExt prev_block_id, BlockIdExt next_block_id, td::BufferSlice proof,
                                            td::Promise<td::Unit> promise) = 0;
  virtual void validate_block_proof(BlockIdExt block_id, td::BufferSlice proof, td::Promise<td::Unit> promise) = 0;
  virtual void validate_block_proof_link(BlockIdExt block_id, td::BufferSlice proof, td::Promise<td::Unit> promise) = 0;
  virtual void validate_block_proof_rel(BlockIdExt block_id, BlockIdExt rel_block_id, td::BufferSlice proof,
                                        td::Promise<td::Unit> promise) = 0;
  virtual void validate_block(ReceivedBlock block, td::Promise<BlockHandle> promise) = 0;
  virtual void prevalidate_block(BlockBroadcast broadcast, td::Promise<td::Unit> promise) = 0;

  //virtual void create_validate_block(BlockId block, td::BufferSlice data, td::Promise<Block> promise) = 0;
  virtual void sync_complete(td::Promise<td::Unit> promise) = 0;

  virtual void get_top_masterchain_state(td::Promise<td::Ref<MasterchainState>> promise) = 0;
  virtual void get_top_masterchain_block(td::Promise<BlockIdExt> promise) = 0;
  virtual void get_top_masterchain_state_block(
      td::Promise<std::pair<td::Ref<MasterchainState>, BlockIdExt>> promise) = 0;
  virtual void get_last_liteserver_state_block(
      td::Promise<std::pair<td::Ref<MasterchainState>, BlockIdExt>> promise) = 0;

  virtual void get_block_data(BlockHandle handle, td::Promise<td::BufferSlice> promise) = 0;
  virtual void check_zero_state_exists(BlockIdExt block_id, td::Promise<bool> promise) = 0;
  virtual void get_zero_state(BlockIdExt block_id, td::Promise<td::BufferSlice> promise) = 0;
  virtual void get_persistent_state_size(BlockIdExt block_id, BlockIdExt masterchain_block_id,
                                         td::Promise<td::uint64> promise) = 0;
  virtual void get_persistent_state(BlockIdExt block_id, BlockIdExt masterchain_block_id,
                                    td::Promise<td::BufferSlice> promise) = 0;
  virtual void get_persistent_state_slice(BlockIdExt block_id, BlockIdExt masterchain_block_id, td::int64 offset,
                                          td::int64 max_length, td::Promise<td::BufferSlice> promise) = 0;
  virtual void get_previous_persistent_state_files(
      BlockSeqno cur_mc_seqno, td::Promise<std::vector<std::pair<std::string, ShardIdFull>>> promise) = 0;
  virtual void get_block_proof(BlockHandle handle, td::Promise<td::BufferSlice> promise) = 0;
  virtual void get_block_proof_link(BlockHandle handle, td::Promise<td::BufferSlice> promise) = 0;
  virtual void get_block_handle(BlockIdExt block_id, bool force, td::Promise<BlockHandle> promise) = 0;
  virtual void get_key_block_proof(BlockIdExt block_id, td::Promise<td::BufferSlice> promise) = 0;
  virtual void get_key_block_proof_link(BlockIdExt block_id, td::Promise<td::BufferSlice> promise) = 0;
  virtual void get_next_key_blocks(BlockIdExt block_id, td::uint32 cnt,
                                   td::Promise<std::vector<BlockIdExt>> promise) = 0;
  virtual void get_next_block(BlockIdExt block_id, td::Promise<BlockHandle> promise) = 0;
  virtual void write_handle(BlockHandle handle, td::Promise<td::Unit> promise) = 0;

  virtual void new_external_message(td::BufferSlice data, int priority) = 0;
  virtual void check_external_message(td::BufferSlice data, td::Promise<td::Ref<ExtMessage>> promise) = 0;
  virtual void new_ihr_message(td::BufferSlice data) = 0;
  virtual void new_shard_block(BlockIdExt block_id, CatchainSeqno cc_seqno, td::BufferSlice data) = 0;
  virtual void new_block_candidate(BlockIdExt block_id, td::BufferSlice data) = 0;

  virtual void add_ext_server_id(adnl::AdnlNodeIdShort id) = 0;
  virtual void add_ext_server_port(td::uint16 port) = 0;

  virtual void get_download_token(size_t download_size, td::uint32 priority, td::Timestamp timeout,
                                  td::Promise<std::unique_ptr<ActionToken>> promise) = 0;

  virtual void get_block_data_from_db(ConstBlockHandle handle, td::Promise<td::Ref<BlockData>> promise) = 0;
  virtual void get_block_data_from_db_short(BlockIdExt block_id, td::Promise<td::Ref<BlockData>> promise) = 0;
  virtual void get_block_candidate_from_db(PublicKey source, BlockIdExt id, FileHash collated_data_file_hash,
                                           td::Promise<BlockCandidate> promise) = 0;
  virtual void get_candidate_data_by_block_id_from_db(BlockIdExt id, td::Promise<td::BufferSlice> promise) = 0;
  virtual void get_shard_state_from_db(ConstBlockHandle handle, td::Promise<td::Ref<ShardState>> promise) = 0;
  virtual void get_shard_state_from_db_short(BlockIdExt block_id, td::Promise<td::Ref<ShardState>> promise) = 0;
  virtual void get_block_proof_from_db(ConstBlockHandle handle, td::Promise<td::Ref<Proof>> promise) = 0;
  virtual void get_block_proof_from_db_short(BlockIdExt id, td::Promise<td::Ref<Proof>> promise) = 0;
  virtual void get_block_proof_link_from_db(ConstBlockHandle handle, td::Promise<td::Ref<ProofLink>> promise) = 0;
  virtual void get_block_proof_link_from_db_short(BlockIdExt id, td::Promise<td::Ref<ProofLink>> promise) = 0;

  virtual void get_block_by_lt_from_db(AccountIdPrefixFull account, LogicalTime lt,
                                       td::Promise<ConstBlockHandle> promise) = 0;
  virtual void get_block_by_unix_time_from_db(AccountIdPrefixFull account, UnixTime ts,
                                              td::Promise<ConstBlockHandle> promise) = 0;
  virtual void get_block_by_seqno_from_db(AccountIdPrefixFull account, BlockSeqno seqno,
                                          td::Promise<ConstBlockHandle> promise) = 0;

  virtual void wait_block_state(BlockHandle handle, td::uint32 priority, td::Timestamp timeout,
                                td::Promise<td::Ref<ShardState>> promise) = 0;
  virtual void wait_block_state_short(BlockIdExt block_id, td::uint32 priority, td::Timestamp timeout,
                                      td::Promise<td::Ref<ShardState>> promise) = 0;

  virtual void wait_neighbor_msg_queue_proofs(ShardIdFull dst_shard, std::vector<BlockIdExt> blocks,
                                              td::Timestamp timeout,
                                              td::Promise<std::map<BlockIdExt, td::Ref<OutMsgQueueProof>>> promise) = 0;

  virtual void get_archive_id(BlockSeqno masterchain_seqno, ShardIdFull shard_prefix,
                              td::Promise<td::uint64> promise) = 0;
  virtual void get_archive_slice(td::uint64 archive_id, td::uint64 offset, td::uint32 limit,
                                 td::Promise<td::BufferSlice> promise) = 0;

  virtual void run_ext_query(td::BufferSlice data, td::Promise<td::BufferSlice> promise) = 0;
  virtual void prepare_stats(td::Promise<std::vector<std::pair<std::string, std::string>>> promise) = 0;
  virtual void prepare_actor_stats(td::Promise<std::string> promise) = 0;

  virtual void prepare_perf_timer_stats(td::Promise<std::vector<PerfTimerStats>> promise) = 0;
  virtual void add_perf_timer_stat(std::string name, double duration) = 0;
  virtual void get_out_msg_queue_size(BlockIdExt block_id, td::Promise<td::uint64> promise) = 0;

  virtual void update_options(td::Ref<ValidatorManagerOptions> opts) = 0;

  virtual void register_stats_provider(
      td::uint64 idx, std::string prefix,
      std::function<void(td::Promise<std::vector<std::pair<std::string, std::string>>>)> callback) {
  }
  virtual void unregister_stats_provider(td::uint64 idx) {
  }

  virtual void add_collator(adnl::AdnlNodeIdShort id, ShardIdFull shard) = 0;
  virtual void del_collator(adnl::AdnlNodeIdShort id, ShardIdFull shard) = 0;

  virtual void add_out_msg_queue_proof(ShardIdFull dst_shard, td::Ref<OutMsgQueueProof> proof) {
    LOG(ERROR) << "Unimplemented add_out_msg_queu_proof - ignore broadcast";
  }

  virtual void get_collation_manager_stats(
      td::Promise<tl_object_ptr<ton_api::engine_validator_collationManagerStats>> promise) = 0;

  virtual void add_shard_block_retainer(adnl::AdnlNodeIdShort id) {
    LOG(ERROR) << "Unimplemented add_shard_block_retainer";
  }
};

}  // namespace validator

}  // namespace ton<|MERGE_RESOLUTION|>--- conflicted
+++ resolved
@@ -150,13 +150,10 @@
   virtual td::Ref<CollatorOptions> get_collator_options() const = 0;
   virtual bool get_fast_state_serializer_enabled() const = 0;
   virtual double get_catchain_broadcast_speed_multiplier() const = 0;
-<<<<<<< HEAD
+  virtual bool get_permanent_celldb() const = 0;
   virtual td::Ref<CollatorsList> get_collators_list() const = 0;
   virtual bool check_collator_node_whitelist(adnl::AdnlNodeIdShort id) const = 0;
   virtual td::Ref<ShardBlockVerifierConfig> get_shard_block_verifier_config() const = 0;
-=======
-  virtual bool get_permanent_celldb() const = 0;
->>>>>>> 57037a9f
 
   virtual void set_zero_block_id(BlockIdExt block_id) = 0;
   virtual void set_init_block_id(BlockIdExt block_id) = 0;
@@ -192,14 +189,11 @@
   virtual void set_collator_options(td::Ref<CollatorOptions> value) = 0;
   virtual void set_fast_state_serializer_enabled(bool value) = 0;
   virtual void set_catchain_broadcast_speed_multiplier(double value) = 0;
-<<<<<<< HEAD
+  virtual void set_permanent_celldb(bool value) = 0;
   virtual void set_collators_list(td::Ref<CollatorsList> list) = 0;
   virtual void set_collator_node_whitelisted_validator(adnl::AdnlNodeIdShort id, bool add) = 0;
   virtual void set_collator_node_whitelist_enabled(bool enabled) = 0;
   virtual void set_shard_block_verifier_config(td::Ref<ShardBlockVerifierConfig> config) = 0;
-=======
-  virtual void set_permanent_celldb(bool value) = 0;
->>>>>>> 57037a9f
 
   static td::Ref<ValidatorManagerOptions> create(
       BlockIdExt zero_block_id, BlockIdExt init_block_id,
