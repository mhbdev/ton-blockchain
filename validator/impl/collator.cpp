--- conflicted
+++ resolved
@@ -2652,10 +2652,9 @@
     return nullptr;
   }
   ptr->block_lt = start_lt;
-<<<<<<< HEAD
   if (!init_account_storage_dict(*ptr)) {
     return nullptr;
-=======
+  }
   if (storage_stat_cache_ && ptr->storage_dict_hash) {
     auto dict_root = storage_stat_cache_(ptr->storage_dict_hash.value());
     if (dict_root.not_null()) {
@@ -2669,7 +2668,6 @@
                  << " cells)";
       storage_stat_cache_update_.emplace_back(dict_root, ptr->storage_used.cells);
     }
->>>>>>> 75a75eb1
   }
   return ptr;
 }
@@ -2942,14 +2940,12 @@
           }
         }
       }
-<<<<<<< HEAD
       if (!process_account_storage_dict(acc)) {
         return false;
-=======
+      }
       if (acc.storage_dict_hash && acc.account_storage_stat && acc.account_storage_stat.value().is_dict_ready()) {
         storage_stat_cache_update_.emplace_back(acc.account_storage_stat.value().get_dict_root().move_as_ok(),
                                                 acc.storage_used.cells);
->>>>>>> 75a75eb1
       }
     } else {
       if (acc.total_state->get_hash() != acc.orig_total_state->get_hash()) {
@@ -6274,22 +6270,7 @@
     td::actor::send_closure_later(manager, &ValidatorManager::complete_external_messages, std::move(delay_ext_msgs_),
                                   std::move(bad_ext_msgs_));
   }
-<<<<<<< HEAD
-=======
-
-  double work_time = work_timer_.elapsed();
-  double cpu_work_time = cpu_work_timer_.elapsed();
-  LOG(WARNING) << "Collate query work time = " << work_time << "s, cpu time = " << cpu_work_time << "s";
-  stats_.bytes = block_limit_status_->estimate_block_size();
-  stats_.gas = block_limit_status_->gas_used;
-  stats_.lt_delta = block_limit_status_->cur_lt - block_limit_status_->limits.start_lt;
-  stats_.cat_bytes = block_limit_status_->limits.classify_size(stats_.bytes);
-  stats_.cat_gas = block_limit_status_->limits.classify_gas(stats_.gas);
-  stats_.cat_lt_delta = block_limit_status_->limits.classify_lt(block_limit_status_->cur_lt);
-  td::actor::send_closure(manager, &ValidatorManager::record_collate_query_stats, block_candidate->id, work_time,
-                          cpu_work_time, std::move(stats_));
   td::actor::send_closure(manager, &ValidatorManager::update_storage_stat_cache, std::move(storage_stat_cache_update_));
->>>>>>> 75a75eb1
   return true;
 }
 
