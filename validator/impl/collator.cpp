--- conflicted
+++ resolved
@@ -1136,13 +1136,8 @@
 
 /**
  * Imports the shard state data into the Collator object.
-<<<<<<< HEAD
- *
- * SETS: account_dict, shard_libraries_, mc_state_extra
-=======
- * 
+ *
  * SETS: account_dict = account_dict_estimator_, shard_libraries_, mc_state_extra
->>>>>>> 8f55efbc
  *    total_balance_ = old_total_balance_, total_validator_fees_
  * SETS: overload_history_, underload_history_
  * SETS: prev_state_utime_, prev_state_lt_, prev_vert_seqno_
