--- conflicted
+++ resolved
@@ -371,9 +371,10 @@
     } else {
       LOG(INFO) << "collation failed in " << perf_timer_.elapsed() << " s " << error;
       LOG(INFO) << perf_log_;
+      finalize_stats();
+      stats_.status = error.clone();
+      td::actor::send_closure(manager, &ValidatorManager::log_collate_query_stats, std::move(stats_));
       main_promise(std::move(error));
-      td::actor::send_closure(manager, &ValidatorManager::record_collate_query_stats, BlockIdExt{new_id, RootHash::zero(), FileHash::zero()},
-                              work_timer_.elapsed(), cpu_work_timer_.elapsed(), td::optional<CollationStats>{});
     }
     busy_ = false;
   }
@@ -1871,22 +1872,12 @@
   if (tb_act) {
     shard_conf_adjusted_ = true;
   }
-<<<<<<< HEAD
-  if (tb_act) {
-    LOG(INFO) << "updated shard block configuration: " << tb_act << " new top shard blocks";
-    if (verbosity >= 3) {
-      LOG(INFO) << "updated shard block configuration to ";
-      auto csr = shard_conf_->get_root_csr();
-      block::gen::t_ShardHashes.print(std::cerr, csr.write());
-    }
-=======
   if (tb_act && verbosity >= 0) {  // DEBUG
     FLOG(INFO) {
       sb << "updated shard block configuration to ";
       auto csr = shard_conf_->get_root_csr();
       block::gen::t_ShardHashes.print(sb, csr);
     };
->>>>>>> 3ff951c2
   }
   block::gen::ShardFeeCreated::Record fc;
   if (!(tlb::csr_unpack(fees_import_dict_->get_root_extra(),
@@ -4713,15 +4704,10 @@
   // 3. save new shard_hashes
   state_extra.shard_hashes = shard_conf_->get_root_csr();
   if (verbosity >= 3) {
-<<<<<<< HEAD
-    std::cerr << "updated shard configuration to ";
-    block::gen::t_ShardHashes.print(std::cerr, *state_extra.shard_hashes);
-=======
     FLOG(INFO) {
       sb << "updated shard configuration to ";
       block::gen::t_ShardHashes.print(sb, state_extra.shard_hashes);
     };
->>>>>>> 3ff951c2
   }
   if (!block::gen::t_ShardHashes.validate_upto(10000, *state_extra.shard_hashes)) {
     return fatal_error("new ShardHashes is invalid");
@@ -6028,16 +6014,170 @@
     td::actor::send_closure_later(manager, &ValidatorManager::complete_external_messages, std::move(delay_ext_msgs_),
                                   std::move(bad_ext_msgs_));
   }
-
+  return true;
+}
+
+/**
+ * Returns a block candidate to the Promise.
+ *
+ * @param saved The result of saving the block candidate to the disk.
+ */
+void Collator::return_block_candidate(td::Result<td::Unit> saved) {
+  // 6. return data to the original "caller"
+  if (saved.is_error()) {
+    auto err = saved.move_as_error();
+    LOG(ERROR) << "cannot save block candidate: " << err.to_string();
+    fatal_error(std::move(err));
+  } else {
+    CHECK(block_candidate);
+    LOG(WARNING) << "sending new BlockCandidate to Promise";
+    LOG(WARNING) << "collation took " << perf_timer_.elapsed() << " s";
+    LOG(WARNING) << perf_log_;
+    finalize_stats();
+    stats_.status = td::Status::OK();
+    td::actor::send_closure(manager, &ValidatorManager::log_collate_query_stats, std::move(stats_));
+    main_promise(block_candidate->clone());
+    busy_ = false;
+    stop();
+  }
+}
+
+/*
+ *
+ *  Collator register methods
+ *
+ */
+
+/**
+ * Registers an external message to the list of external messages in the Collator.
+ *
+ * @param ext_msg The reference to the external message cell.
+ * @param ext_hash The hash of the external message.
+ *
+ * @returns Result indicating the success or failure of the registration.
+ *          - If the external message is invalid, returns an error.
+ *          - If the external message has been previously rejected, returns an error
+ *          - If the external message has been previuosly registered and accepted, returns false.
+ *          - Otherwise returns true.
+ */
+td::Result<bool> Collator::register_external_message_cell(Ref<vm::Cell> ext_msg, const ExtMessage::Hash& ext_hash,
+                                                          int priority) {
+  if (ext_msg->get_level() != 0) {
+    return td::Status::Error("external message must have zero level");
+  }
+  vm::CellSlice cs{vm::NoVmOrd{}, ext_msg};
+  if (cs.prefetch_ulong(2) != 2) {  // ext_in_msg_info$10
+    return td::Status::Error("external message must begin with ext_in_msg_info$10");
+  }
+  ton::Bits256 hash{ext_msg->get_hash().bits()};
+  auto it = ext_msg_map.find(hash);
+  if (it != ext_msg_map.end()) {
+    if (it->second > 0) {
+      // message registered before
+      return false;
+    } else {
+      return td::Status::Error("external message has been rejected before");
+    }
+  }
+  if (!block::gen::t_Message_Any.validate_ref(256, ext_msg)) {
+    return td::Status::Error("external message is not a (Message Any) according to automated checks");
+  }
+  if (!block::tlb::t_Message.validate_ref(256, ext_msg)) {
+    return td::Status::Error("external message is not a (Message Any) according to hand-written checks");
+  }
+  if (!block::tlb::validate_message_libs(ext_msg)) {
+    return td::Status::Error("external message has invalid libs in StateInit");
+  }
+  block::gen::CommonMsgInfo::Record_ext_in_msg_info info;
+  if (!tlb::unpack_cell_inexact(ext_msg, info)) {
+    return td::Status::Error("cannot unpack external message header");
+  }
+  auto dest_prefix = block::tlb::t_MsgAddressInt.get_prefix(info.dest);
+  if (!dest_prefix.is_valid()) {
+    return td::Status::Error("destination of an inbound external message is an invalid blockchain address");
+  }
+  // NB: previous checks are quite general and can be done at an outer level before multiplexing to correct Collator
+  if (!ton::shard_contains(shard_, dest_prefix)) {
+    return td::Status::Error("inbound external message has destination address not in this shard");
+  }
+  if (verbosity > 2) {
+    FLOG(INFO) {
+      sb << "registered external message: ";
+      block::gen::t_Message_Any.print_ref(sb, ext_msg);
+    };
+  }
+  ext_msg_map.emplace(hash, 1);
+  ext_msg_list_.push_back({std::move(ext_msg), ext_hash, priority});
+  return true;
+}
+
+/**
+ * Callback function called after retrieving external messages.
+ *
+ * @param res The result of the external message retrieval operation.
+ */
+void Collator::after_get_external_messages(td::Result<std::vector<std::pair<Ref<ExtMessage>, int>>> res,
+                                           td::PerfLogAction token) {
+  // res: pair {ext msg, priority}
+  --pending;
+  token.finish(res);
+  if (res.is_error()) {
+    fatal_error(res.move_as_error());
+    return;
+  }
+  auto vect = res.move_as_ok();
+  for (auto& p : vect) {
+    ++stats_.ext_msgs_total;
+    auto& ext_msg = p.first;
+    int priority = p.second;
+    Ref<vm::Cell> ext_msg_cell = ext_msg->root_cell();
+    bool err = ext_msg_cell.is_null();
+    if (!err) {
+      auto reg_res = register_external_message_cell(std::move(ext_msg_cell), ext_msg->hash(), priority);
+      if (reg_res.is_error() || !reg_res.move_as_ok()) {
+        err = true;
+      }
+    }
+    if (err) {
+      ++stats_.ext_msgs_filtered;
+      bad_ext_msgs_.emplace_back(ext_msg->hash());
+    }
+  }
+  LOG(WARNING) << "got " << vect.size() << " external messages from mempool, " << bad_ext_msgs_.size()
+               << " bad messages";
+  check_pending();
+}
+
+/**
+ * Checks if collation was cancelled via cancellation token
+ *
+ * @returns false if the collation was cancelled, true otherwise
+ */
+bool Collator::check_cancelled() {
+  if (cancellation_token_) {
+    return fatal_error(td::Status::Error(ErrorCode::cancelled, "cancelled"));
+  }
+  return true;
+}
+
+td::uint32 Collator::get_skip_externals_queue_size() {
+  return SKIP_EXTERNALS_QUEUE_SIZE;
+}
+
+void Collator::finalize_stats() {
   double work_time = work_timer_.elapsed();
   double cpu_work_time = cpu_work_timer_.elapsed();
   LOG(WARNING) << "Collate query work time = " << work_time << "s, cpu time = " << cpu_work_time << "s";
-  stats_.block_id = block_candidate->id;
-  stats_.collated_data_hash = block_candidate->collated_file_hash;
+  if (block_candidate) {
+    stats_.block_id = block_candidate->id;
+    stats_.collated_data_hash = block_candidate->collated_file_hash;
+    stats_.actual_bytes = block_candidate->data.size();
+    stats_.actual_collated_data_bytes = block_candidate->collated_data.size();
+  } else {
+    stats_.block_id.id = new_id;
+  }
   stats_.cc_seqno = validator_set_->get_catchain_seqno();
   stats_.collated_at = td::Clocks::system();
-  stats_.actual_bytes = block_candidate->data.size();
-  stats_.actual_collated_data_bytes = block_candidate->collated_data.size();
   stats_.attempt = attempt_idx_;
   stats_.is_validator = !(mode_ & CollateMode::from_collator_node);
   stats_.self = stats_.is_validator ? PublicKey(pubkeys::Ed25519(created_by_)).compute_short_id()
@@ -6055,153 +6195,6 @@
   stats_.work_time = work_time;
   stats_.cpu_work_time = cpu_work_time;
   stats_.time_stats = (PSTRING() << perf_log_);
-
-  td::actor::send_closure(manager, &ValidatorManager::log_collate_query_stats, std::move(stats_));
-  return true;
-}
-
-/**
- * Returns a block candidate to the Promise.
- *
- * @param saved The result of saving the block candidate to the disk.
- */
-void Collator::return_block_candidate(td::Result<td::Unit> saved) {
-  // 6. return data to the original "caller"
-  if (saved.is_error()) {
-    auto err = saved.move_as_error();
-    LOG(ERROR) << "cannot save block candidate: " << err.to_string();
-    fatal_error(std::move(err));
-  } else {
-    CHECK(block_candidate);
-    LOG(WARNING) << "sending new BlockCandidate to Promise";
-    LOG(WARNING) << "collation took " << perf_timer_.elapsed() << " s";
-    LOG(WARNING) << perf_log_;
-    main_promise(block_candidate->clone());
-    busy_ = false;
-    stop();
-  }
-}
-
-/*
- *
- *  Collator register methods
- *
- */
-
-/**
- * Registers an external message to the list of external messages in the Collator.
- *
- * @param ext_msg The reference to the external message cell.
- * @param ext_hash The hash of the external message.
- *
- * @returns Result indicating the success or failure of the registration.
- *          - If the external message is invalid, returns an error.
- *          - If the external message has been previously rejected, returns an error
- *          - If the external message has been previuosly registered and accepted, returns false.
- *          - Otherwise returns true.
- */
-td::Result<bool> Collator::register_external_message_cell(Ref<vm::Cell> ext_msg, const ExtMessage::Hash& ext_hash,
-                                                          int priority) {
-  if (ext_msg->get_level() != 0) {
-    return td::Status::Error("external message must have zero level");
-  }
-  vm::CellSlice cs{vm::NoVmOrd{}, ext_msg};
-  if (cs.prefetch_ulong(2) != 2) {  // ext_in_msg_info$10
-    return td::Status::Error("external message must begin with ext_in_msg_info$10");
-  }
-  ton::Bits256 hash{ext_msg->get_hash().bits()};
-  auto it = ext_msg_map.find(hash);
-  if (it != ext_msg_map.end()) {
-    if (it->second > 0) {
-      // message registered before
-      return false;
-    } else {
-      return td::Status::Error("external message has been rejected before");
-    }
-  }
-  if (!block::gen::t_Message_Any.validate_ref(256, ext_msg)) {
-    return td::Status::Error("external message is not a (Message Any) according to automated checks");
-  }
-  if (!block::tlb::t_Message.validate_ref(256, ext_msg)) {
-    return td::Status::Error("external message is not a (Message Any) according to hand-written checks");
-  }
-  if (!block::tlb::validate_message_libs(ext_msg)) {
-    return td::Status::Error("external message has invalid libs in StateInit");
-  }
-  block::gen::CommonMsgInfo::Record_ext_in_msg_info info;
-  if (!tlb::unpack_cell_inexact(ext_msg, info)) {
-    return td::Status::Error("cannot unpack external message header");
-  }
-  auto dest_prefix = block::tlb::t_MsgAddressInt.get_prefix(info.dest);
-  if (!dest_prefix.is_valid()) {
-    return td::Status::Error("destination of an inbound external message is an invalid blockchain address");
-  }
-  // NB: previous checks are quite general and can be done at an outer level before multiplexing to correct Collator
-  if (!ton::shard_contains(shard_, dest_prefix)) {
-    return td::Status::Error("inbound external message has destination address not in this shard");
-  }
-  if (verbosity > 2) {
-    FLOG(INFO) {
-      sb << "registered external message: ";
-      block::gen::t_Message_Any.print_ref(sb, ext_msg);
-    };
-  }
-  ext_msg_map.emplace(hash, 1);
-  ext_msg_list_.push_back({std::move(ext_msg), ext_hash, priority});
-  return true;
-}
-
-/**
- * Callback function called after retrieving external messages.
- *
- * @param res The result of the external message retrieval operation.
- */
-void Collator::after_get_external_messages(td::Result<std::vector<std::pair<Ref<ExtMessage>, int>>> res,
-                                           td::PerfLogAction token) {
-  // res: pair {ext msg, priority}
-  --pending;
-  token.finish(res);
-  if (res.is_error()) {
-    fatal_error(res.move_as_error());
-    return;
-  }
-  auto vect = res.move_as_ok();
-  for (auto& p : vect) {
-    ++stats_.ext_msgs_total;
-    auto& ext_msg = p.first;
-    int priority = p.second;
-    Ref<vm::Cell> ext_msg_cell = ext_msg->root_cell();
-    bool err = ext_msg_cell.is_null();
-    if (!err) {
-      auto reg_res = register_external_message_cell(std::move(ext_msg_cell), ext_msg->hash(), priority);
-      if (reg_res.is_error() || !reg_res.move_as_ok()) {
-        err = true;
-      }
-    }
-    if (err) {
-      ++stats_.ext_msgs_filtered;
-      bad_ext_msgs_.emplace_back(ext_msg->hash());
-    }
-  }
-  LOG(WARNING) << "got " << vect.size() << " external messages from mempool, " << bad_ext_msgs_.size()
-               << " bad messages";
-  check_pending();
-}
-
-/**
- * Checks if collation was cancelled via cancellation token
- *
- * @returns false if the collation was cancelled, true otherwise
- */
-bool Collator::check_cancelled() {
-  if (cancellation_token_) {
-    return fatal_error(td::Status::Error(ErrorCode::cancelled, "cancelled"));
-  }
-  return true;
-}
-
-td::uint32 Collator::get_skip_externals_queue_size() {
-  return SKIP_EXTERNALS_QUEUE_SIZE;
 }
 
 }  // namespace validator
