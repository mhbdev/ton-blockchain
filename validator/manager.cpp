--- conflicted
+++ resolved
@@ -3613,38 +3613,22 @@
                                                                   rldp, overlays);
 }
 
-<<<<<<< HEAD
 void ValidatorManagerImpl::log_collate_query_stats(CollationStats stats) {
+  if (stats.status.is_ok()) {
+    ++(stats.block_id.is_masterchain() ? total_collated_blocks_master_ok_ : total_collated_blocks_shard_ok_);
+    write_session_stats(stats);
+  } else {
+    ++(stats.block_id.is_masterchain() ? total_collated_blocks_master_error_ : total_collated_blocks_shard_error_);
+  }
+}
+
+void ValidatorManagerImpl::log_validate_query_stats(ValidationStats stats) {
+  if (stats.valid) {
+    ++(stats.block_id.is_masterchain() ? total_validated_blocks_master_ok_ : total_validated_blocks_shard_ok_);
+  } else {
+    ++(stats.block_id.is_masterchain() ? total_validated_blocks_master_error_ : total_validated_blocks_shard_error_);
+  }
   write_session_stats(stats);
-}
-
-void ValidatorManagerImpl::log_validate_query_stats(ValidationStats stats) {
-  write_session_stats(stats);
-=======
-void ValidatorManagerImpl::record_collate_query_stats(BlockIdExt block_id, double work_time, double cpu_work_time,
-                                                      td::optional<CollationStats> stats) {
-  if (!stats) {
-    ++(block_id.is_masterchain() ? total_collated_blocks_master_error_ : total_collated_blocks_shard_error_);
-    return;
-  }
-  auto &record = new_block_stats_record(block_id);
-  record.collator_work_time_ = work_time;
-  record.collator_cpu_work_time_ = cpu_work_time;
-  record.collator_stats_ = std::move(stats.value());
-  ++(block_id.is_masterchain() ? total_collated_blocks_master_ok_ : total_collated_blocks_shard_ok_);
-}
-
-void ValidatorManagerImpl::record_validate_query_stats(BlockIdExt block_id, double work_time, double cpu_work_time,
-                                                       bool success) {
-  auto &record = new_block_stats_record(block_id);
-  record.validator_work_time_ = work_time;
-  record.validator_cpu_work_time_ = cpu_work_time;
-  if (success) {
-    ++(block_id.is_masterchain() ? total_validated_blocks_master_ok_ : total_validated_blocks_shard_ok_);
-  } else {
-    ++(block_id.is_masterchain() ? total_validated_blocks_master_error_ : total_validated_blocks_shard_error_);
-  }
->>>>>>> 3ff951c2
 }
 
 void ValidatorManagerImpl::log_collator_node_response_stats(CollatorNodeResponseStats stats) {
