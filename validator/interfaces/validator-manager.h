--- conflicted
+++ resolved
@@ -56,7 +56,9 @@
 };
 
 struct CollationStats {
-  BlockIdExt block_id;
+  BlockIdExt block_id{workchainInvalid, 0, 0, RootHash::zero(), FileHash::zero()};
+  td::Status status = td::Status::OK();
+
   td::Bits256 collated_data_hash = td::Bits256::zero();
   CatchainSeqno cc_seqno = 0;
   double collated_at = -1.0;
@@ -268,18 +270,11 @@
   virtual void add_lite_query_stats(int lite_query_id, bool success) {
   }
 
-<<<<<<< HEAD
   virtual void log_collate_query_stats(CollationStats stats) {
   }
   virtual void log_validate_query_stats(ValidationStats stats) {
   }
   virtual void log_collator_node_response_stats(CollatorNodeResponseStats stats) {
-=======
-  virtual void record_collate_query_stats(BlockIdExt block_id, double work_time, double cpu_work_time,
-                                          td::optional<CollationStats> stats) {
-  }
-  virtual void record_validate_query_stats(BlockIdExt block_id, double work_time, double cpu_work_time, bool success) {
->>>>>>> 3ff951c2
   }
 
   virtual void add_persistent_state_description(td::Ref<PersistentStateDescription> desc) = 0;
