/*
    This file is part of TON Blockchain Library.

    TON Blockchain Library is free software: you can redistribute it and/or modify
    it under the terms of the GNU Lesser General Public License as published by
    the Free Software Foundation, either version 2 of the License, or
    (at your option) any later version.

    TON Blockchain Library is distributed in the hope that it will be useful,
    but WITHOUT ANY WARRANTY; without even the implied warranty of
    MERCHANTABILITY or FITNESS FOR A PARTICULAR PURPOSE.  See the
    GNU Lesser General Public License for more details.

    You should have received a copy of the GNU Lesser General Public License
    along with TON Blockchain Library.  If not, see <http://www.gnu.org/licenses/>.

    Copyright 2017-2020 Telegram Systems LLP
*/
#pragma once

#include <map>

#include "td/actor/actor.h"
#include "td/db/KeyValueAsync.h"

#include "adnl/adnl.h"
#include "dht/dht.h"

#include "overlays.h"
#include "overlay-id.hpp"

namespace ton {

namespace overlay {

constexpr int VERBOSITY_NAME(OVERLAY_WARNING) = verbosity_WARNING;
constexpr int VERBOSITY_NAME(OVERLAY_NOTICE) = verbosity_DEBUG;
constexpr int VERBOSITY_NAME(OVERLAY_INFO) = verbosity_DEBUG;
constexpr int VERBOSITY_NAME(OVERLAY_DEBUG) = verbosity_DEBUG + 1;
constexpr int VERBOSITY_NAME(OVERLAY_EXTRA_DEBUG) = verbosity_DEBUG + 10;

class Overlay;

class OverlayManager : public Overlays {
 public:
  OverlayManager(std::string db_root, td::actor::ActorId<keyring::Keyring> keyring, td::actor::ActorId<adnl::Adnl> adnl,
                 td::actor::ActorId<dht::Dht> dht);
  void start_up() override;
  void save_to_db(adnl::AdnlNodeIdShort local_id, OverlayIdShort overlay_id, std::vector<OverlayNode> nodes);

  void update_dht_node(td::actor::ActorId<dht::Dht> dht) override;

  void create_public_overlay(adnl::AdnlNodeIdShort local_id, OverlayIdFull overlay_id,
                             std::unique_ptr<Callback> callback, OverlayPrivacyRules rules, td::string scope) override;
<<<<<<< HEAD
  void create_public_overlay_external(adnl::AdnlNodeIdShort local_id, OverlayIdFull overlay_id,
                                      std::unique_ptr<Callback> callback, OverlayPrivacyRules rules,
                                      td::string scope) override;
=======
  void create_public_overlay_ex(adnl::AdnlNodeIdShort local_id, OverlayIdFull overlay_id,
                                 std::unique_ptr<Callback> callback, OverlayPrivacyRules rules, td::string scope,
                                 bool announce_self) override;
>>>>>>> 898d1ff8
  void create_private_overlay(adnl::AdnlNodeIdShort local_id, OverlayIdFull overlay_id,
                              std::vector<adnl::AdnlNodeIdShort> nodes, std::unique_ptr<Callback> callback,
                              OverlayPrivacyRules rules) override;
  void delete_overlay(adnl::AdnlNodeIdShort local_id, OverlayIdShort overlay_id) override;
  void send_query(adnl::AdnlNodeIdShort dst, adnl::AdnlNodeIdShort src, OverlayIdShort overlay_id, std::string name,
                  td::Promise<td::BufferSlice> promise, td::Timestamp timeout, td::BufferSlice query) override {
    send_query_via(dst, src, overlay_id, std::move(name), std::move(promise), timeout, std::move(query),
                   adnl::Adnl::huge_packet_max_size(), adnl_);
  }
  void send_query_via(adnl::AdnlNodeIdShort dst, adnl::AdnlNodeIdShort src, OverlayIdShort overlay_id, std::string name,
                      td::Promise<td::BufferSlice> promise, td::Timestamp timeout, td::BufferSlice query,
                      td::uint64 max_answer_size, td::actor::ActorId<adnl::AdnlSenderInterface> via) override;
  void send_message(adnl::AdnlNodeIdShort dst, adnl::AdnlNodeIdShort src, OverlayIdShort overlay_id,
                    td::BufferSlice object) override {
    send_message_via(dst, src, overlay_id, std::move(object), adnl_);
  }
  void send_message_via(adnl::AdnlNodeIdShort dst, adnl::AdnlNodeIdShort src, OverlayIdShort overlay_id,
                        td::BufferSlice object, td::actor::ActorId<adnl::AdnlSenderInterface> via) override;

  void send_broadcast(adnl::AdnlNodeIdShort src, OverlayIdShort overlay_id, td::BufferSlice object) override;
  void send_broadcast_ex(adnl::AdnlNodeIdShort src, OverlayIdShort overlay_id, PublicKeyHash send_as, td::uint32 flags,
                         td::BufferSlice object) override;
  void send_broadcast_fec(adnl::AdnlNodeIdShort src, OverlayIdShort overlay_id, td::BufferSlice object) override;
  void send_broadcast_fec_ex(adnl::AdnlNodeIdShort src, OverlayIdShort overlay_id, PublicKeyHash send_as,
                             td::uint32 flags, td::BufferSlice object) override;

  void set_privacy_rules(adnl::AdnlNodeIdShort local_id, OverlayIdShort overlay_id, OverlayPrivacyRules rules) override;
  void update_certificate(adnl::AdnlNodeIdShort local_id, OverlayIdShort overlay_id, PublicKeyHash key,
                          std::shared_ptr<Certificate> cert) override;

  void get_overlay_random_peers(adnl::AdnlNodeIdShort local_id, OverlayIdShort overlay, td::uint32 max_peers,
                                td::Promise<std::vector<adnl::AdnlNodeIdShort>> promise) override;

  void receive_query(adnl::AdnlNodeIdShort src, adnl::AdnlNodeIdShort dst, td::BufferSlice data,
                     td::Promise<td::BufferSlice> promise);
  void receive_message(adnl::AdnlNodeIdShort src, adnl::AdnlNodeIdShort dst, td::BufferSlice data);

  void register_overlay(adnl::AdnlNodeIdShort local_id, OverlayIdShort overlay_id,
                        td::actor::ActorOwn<Overlay> overlay);
  void get_stats(td::Promise<tl_object_ptr<ton_api::engine_validator_overlaysStats>> promise) override;

  void set_priority_broadcast_receivers(adnl::AdnlNodeIdShort local_id, OverlayIdShort overlay,
                                        std::vector<adnl::AdnlNodeIdShort> nodes) override;

  struct PrintId {};

  PrintId print_id() const {
    return PrintId{};
  }

 private:
  std::map<adnl::AdnlNodeIdShort, std::map<OverlayIdShort, td::actor::ActorOwn<Overlay>>> overlays_;

  std::string db_root_;

  td::actor::ActorId<keyring::Keyring> keyring_;
  td::actor::ActorId<adnl::Adnl> adnl_;
  td::actor::ActorId<dht::Dht> dht_node_;

  using DbType = td::KeyValueAsync<td::Bits256, td::BufferSlice>;
  DbType db_;

  class AdnlCallback : public adnl::Adnl::Callback {
   public:
    void receive_message(adnl::AdnlNodeIdShort src, adnl::AdnlNodeIdShort dst, td::BufferSlice data) override {
      td::actor::send_closure(id_, &OverlayManager::receive_message, src, dst, std::move(data));
    }
    void receive_query(adnl::AdnlNodeIdShort src, adnl::AdnlNodeIdShort dst, td::BufferSlice data,
                       td::Promise<td::BufferSlice> promise) override {
      td::actor::send_closure(id_, &OverlayManager::receive_query, src, dst, std::move(data), std::move(promise));
    }
    AdnlCallback(td::actor::ActorId<OverlayManager> id) : id_(id) {
    }

   private:
    td::actor::ActorId<OverlayManager> id_;
  };
};

inline td::StringBuilder &operator<<(td::StringBuilder &sb, const OverlayManager::PrintId &id) {
  sb << "[overlaymanager]";
  return sb;
}

inline td::StringBuilder &operator<<(td::StringBuilder &sb, const OverlayManager &manager) {
  sb << manager.print_id();
  return sb;
}

inline td::StringBuilder &operator<<(td::StringBuilder &sb, const OverlayManager *manager) {
  sb << manager->print_id();
  return sb;
}

}  // namespace overlay

}  // namespace ton<|MERGE_RESOLUTION|>--- conflicted
+++ resolved
@@ -52,15 +52,9 @@
 
   void create_public_overlay(adnl::AdnlNodeIdShort local_id, OverlayIdFull overlay_id,
                              std::unique_ptr<Callback> callback, OverlayPrivacyRules rules, td::string scope) override;
-<<<<<<< HEAD
-  void create_public_overlay_external(adnl::AdnlNodeIdShort local_id, OverlayIdFull overlay_id,
-                                      std::unique_ptr<Callback> callback, OverlayPrivacyRules rules,
-                                      td::string scope) override;
-=======
   void create_public_overlay_ex(adnl::AdnlNodeIdShort local_id, OverlayIdFull overlay_id,
                                  std::unique_ptr<Callback> callback, OverlayPrivacyRules rules, td::string scope,
                                  bool announce_self) override;
->>>>>>> 898d1ff8
   void create_private_overlay(adnl::AdnlNodeIdShort local_id, OverlayIdFull overlay_id,
                               std::vector<adnl::AdnlNodeIdShort> nodes, std::unique_ptr<Callback> callback,
                               OverlayPrivacyRules rules) override;
